--- conflicted
+++ resolved
@@ -8,16 +8,13 @@
 import typer
 
 from rs_graph.bin.typer_utils import setup_logger
-<<<<<<< HEAD
-from rs_graph.data import DATA_FILES_DIR, load_rs_graph_repos_dataset
-=======
 from rs_graph.data import load_rs_graph_repos_dataset
->>>>>>> 212c63b6
 from rs_graph.data.github import (
     get_upstream_dependencies_for_repos,
 )
 from rs_graph.data.joss import get_joss_dataset as _get_joss_dataset
 from rs_graph.data.softwarex import get_softwarex_dataset as _get_softwarex_dataset
+from rs_graph.data import DATA_FILES_DIR
 
 ###############################################################################
 
@@ -91,20 +88,10 @@
 
     # Copy the final to the repo / library
     if copy_to_lib:
-<<<<<<< HEAD
         _copy_to_lib(
             final_stored_dataset=final_stored_dataset,
             name_prefix="softwarex",
         )
-=======
-        current_date_str = datetime.now().date().isoformat()
-        lib_storage_path = f"rs_graph/data/files/softwarex-{current_date_str}.parquet"
-        shutil.copy2(
-            final_stored_dataset,
-            lib_storage_path,
-        )
-        log.info(f"Copied SoftwareX dataset to: '{lib_storage_path}'")
->>>>>>> 212c63b6
 
 
 def _get_upstream_deps_from_repos_dataset(
@@ -113,11 +100,7 @@
     output_filepath_for_successful_repos: str = "upstream-deps.parquet",
     output_filepath_for_failed_repos: str = "upstream-deps-failed.parquet",
     debug: bool = False,
-<<<<<<< HEAD
 ) -> tuple[str, str]:
-=======
-) -> None:
->>>>>>> 212c63b6
     # Setup logger
     setup_logger(debug=debug)
 
@@ -197,48 +180,6 @@
         )
 
 
-@app.command()
-def get_upstream_deps_from_repos_dataset(
-    repos_dataset_path: str = "joss-short-paper-details.parquet",
-    repos_column: str = "repo",
-    output_filepath_for_successful_repos: str = "joss-upstream-deps.parquet",
-    output_filepath_for_failed_repos: str = "joss-upstream-deps-failed.parquet",
-    debug: bool = False,
-) -> None:
-    """Get upstream dependencies from repos."""
-    # Read repos dataset
-    repos_dataset = pd.read_parquet(repos_dataset_path)
-
-    # Process
-    _get_upstream_deps_from_repos_dataset(
-        repos_dataset=repos_dataset,
-        repos_column=repos_column,
-        output_filepath_for_successful_repos=output_filepath_for_successful_repos,
-        output_filepath_for_failed_repos=output_filepath_for_failed_repos,
-        debug=debug,
-    )
-
-
-@app.command()
-def get_upstream_repos_for_rs_graph_dataset(
-    output_filepath_for_successful_repos: str = "rs-graph-upstream-deps.parquet",
-    output_filepath_for_failed_repos: str = "rs-graph-upstream-deps-failed.parquet",
-    debug: bool = False,
-) -> None:
-    """Get upstream dependencies from repos."""
-    # Read repos dataset
-    repos_dataset = load_rs_graph_repos_dataset()
-
-    # Process
-    _get_upstream_deps_from_repos_dataset(
-        repos_dataset=repos_dataset,
-        repos_column="repo",
-        output_filepath_for_successful_repos=output_filepath_for_successful_repos,
-        output_filepath_for_failed_repos=output_filepath_for_failed_repos,
-        debug=debug,
-    )
-
-
 ###############################################################################
 
 
